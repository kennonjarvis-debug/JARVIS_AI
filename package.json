{
  "name": "jarvis-control-plane",
  "version": "2.0.0",
  "description": "Jarvis - Central Control Plane for AI Dawg",
  "main": "dist/main.js",
  "type": "module",
  "scripts": {
    "dev": "tsx watch src/main.ts",
    "dev:gateway": "tsx watch src/core/gateway.ts",
    "build": "tsc",
    "start": "node dist/main.js",
    "test": "jest",
    "test:integration": "jest --testPathPattern=tests/integration",
    "type-check": "tsc --noEmit",
    "lint": "eslint . --ext .ts"
  },
  "keywords": [
    "ai",
    "jarvis",
    "control-plane",
    "orchestration"
  ],
  "author": "Jarvis Team",
  "license": "MIT",
  "dependencies": {
    "axios": "^1.6.2",
    "cors": "^2.8.5",
    "dotenv": "^16.3.1",
    "express": "^4.18.2",
    "express-rate-limit": "^7.1.5",
    "helmet": "^7.1.0",
    "ioredis": "^5.3.2",
    "node-cron": "^3.0.3",
    "winston": "^3.11.0"
  },
  "devDependencies": {
    "@types/cors": "^2.8.17",
    "@types/express": "^4.17.21",
    "@types/jest": "^29.5.14",
    "@types/node": "^20.10.6",
    "@types/node-cron": "^3.0.11",
<<<<<<< HEAD
    "@types/redis": "^4.0.10",
    "@types/uuid": "^10.0.0",
=======
>>>>>>> 2f2b8f4f
    "@typescript-eslint/eslint-plugin": "^6.15.0",
    "@typescript-eslint/parser": "^6.15.0",
    "eslint": "^8.56.0",
    "jest": "^29.7.0",
    "redis": "^5.8.3",
    "ts-jest": "^29.1.1",
    "ts-node": "^10.9.2",
    "tsx": "^4.7.0",
    "typescript": "^5.3.3"
  }
}<|MERGE_RESOLUTION|>--- conflicted
+++ resolved
@@ -39,11 +39,9 @@
     "@types/jest": "^29.5.14",
     "@types/node": "^20.10.6",
     "@types/node-cron": "^3.0.11",
-<<<<<<< HEAD
+    "@types/nodemailer": "^7.0.2",
     "@types/redis": "^4.0.10",
     "@types/uuid": "^10.0.0",
-=======
->>>>>>> 2f2b8f4f
     "@typescript-eslint/eslint-plugin": "^6.15.0",
     "@typescript-eslint/parser": "^6.15.0",
     "eslint": "^8.56.0",
